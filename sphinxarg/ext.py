from argparse import ArgumentParser
import os

from docutils import nodes
from docutils.statemachine import StringList
from docutils.parsers.rst.directives import flag, unchanged
from docutils.parsers.rst import Parser
from docutils.utils import new_document
from docutils.frontend import OptionParser
from sphinx.util.compat import Directive
from sphinx.util.nodes import nested_parse_with_titles

from sphinxarg.parser import parse_parser, parser_navigate
from sphinxarg.markdown import parseMarkDownBlock


def map_nested_definitions(nested_content):
    if nested_content is None:
        raise Exception('Nested content should be iterable, not null')
    # build definition dictionary
    definitions = {}
    for item in nested_content:
        if not isinstance(item, nodes.definition_list):
            continue
        for subitem in item:
            if not isinstance(subitem, nodes.definition_list_item):
                continue
            if not len(subitem.children) > 0:
                continue
            classifier = '@after'
            idx = subitem.first_child_matching_class(nodes.classifier)
            if idx is not None:
                ci = subitem[idx]
                if len(ci.children) > 0:
                    classifier = ci.children[0].astext()
            if classifier is not None and classifier not in (
                    '@replace', '@before', '@after'):
                raise Exception('Unknown classifier: %s' % classifier)
            idx = subitem.first_child_matching_class(nodes.term)
            if idx is not None:
                term = subitem[idx]
                if len(term.children) > 0:
                    term = term.children[0].astext()
                    idx = subitem.first_child_matching_class(nodes.definition)
                    if idx is not None:
                        subContent = []
                        for _ in subitem[idx]:
                            if isinstance(_, nodes.definition_list):
                                subContent.append(_)
                        definitions[term] = (classifier, subitem[idx].astext(), subContent)

    return definitions


def renderList(l, markDownHelp):
    """
    Given a list of reStructuredText or MarkDown sections, return a docutils node list
    """
    if len(l) == 0:
        return []
    if markDownHelp:
        return parseMarkDownBlock('\n\n'.join(l) + '\n')
    else:
        settings = OptionParser(components=(Parser,)).get_default_values()
        document = new_document(None, settings)
        Parser().parse('\n\n'.join(l) + '\n', document)
        return document.children


def print_action_groups(data, nested_content, markDownHelp=False):
    """
    Process all 'action groups', which are also include 'Options' and 'Required
    arguments'. A list of nodes is returned.
    """
    definitions = map_nested_definitions(nested_content)
    nodes_list = []
    if 'action_groups' in data:
        for action_group in data['action_groups']:
            # Every action group is comprised of a section, holding a title, the description, and the option group (members)
            section = nodes.section(ids=[action_group['title']])
            section += nodes.title(action_group['title'], action_group['title'])

            desc = []
            if action_group['description']:
                desc.append(action_group['description'])
            # Replace/append/prepend content to the description according to nested content
            subContent = []
            if action_group['title'] in definitions:
                classifier, s, subContent = definitions[action_group['title']]
                if classifier == '@replace':
                    desc = [s]
                elif classifier == '@after':
                    desc.append(s)
                elif classifier == '@before':
                    desc.insert(0, s)
                for k, v in subContent.items():
                    definitions[k] = v
            # Render appropriately
            for element in renderList(desc, markDownHelp):
                section += element

            localDefinitions = definitions
            if len(subContent) > 0:
                localDefinitions = {k: v for k, v in definitions.items()}
                for k, v in map_nested_definitions(subContent):
                    localDefinitions[k] = v

            items = []
            # Iterate over action group members
            for entry in action_group['options']:
                """
                Members will include:
                    default	The default value. This may be ==SUPPRESS==
                    name	A list of option names (e.g., ['-h', '--help']
                    help	The help message string
                There may also be a 'choices' member.
                """
                # Build the help text
                arg = []
                if 'choices' in entry:
                    arg.append('Possible choices: {}\n'.format(", ".join([str(c) for c in entry['choices']])))
                if 'help' in entry:
                    arg.append(entry['help'])
                if entry['default'] is not None and entry['default'] not in ['"==SUPPRESS=="', '==SUPPRESS==']:
                    if entry['default'] == '':
                        arg.append('Default: ""')
                    else:
                        arg.append('Default: {}'.format(entry['default']))

                # Handle nested content, the term used in the dict has the comma removed for simplicity
                desc = arg
                term = ' '.join(entry['name'])
                if term in localDefinitions:
                    classifier, s, subContent = localDefinitions[term]
                    if classifier == '@replace':
                        desc = [s]
                    elif classifier == '@after':
                        desc.append(s)
                    elif classifier == '@before':
                        desc.insert(0, s)
                term = ', '.join(entry['name'])

                n = nodes.option_list_item('',
                                           nodes.option_group('', nodes.option_string(text=term)),
                                           nodes.description('', *renderList(desc, markDownHelp)))
                items.append(n)

            section += nodes.option_list('', *items)
            nodes_list.append(section)

    return nodes_list


def print_subcommands(data, nested_content, markDownHelp=False):
    """
    Each subcommand is a dictionary with the following keys:

    ['usage', 'action_groups', 'bare_usage', 'name', 'help']

    In essence, this is all tossed in a new section with the title 'name'.
    Apparently there can also be a 'description' entry.
    """

    definitions = map_nested_definitions(nested_content)
    items = []
    if 'children' in data:
        subCommands = nodes.section(ids=["Sub-commands:"])
        subCommands += nodes.title('Sub-commands:', 'Sub-commands:')

        for child in data['children']:
            sec = nodes.section(ids=[child['name']])
            sec += nodes.title(child['name'], child['name'])

            if 'description' in child and child['description']:
                desc = [child['description']]
            elif child['help']:
                desc = [child['help']]
            else:
                desc = ['Undocumented']

            # Handle nested content
            subContent = []
            if child['name'] in definitions:
                classifier, s, subContent = definitions[child['name']]
                if classifier == '@replace':
                    desc = [s]
                elif classifier == '@after':
                    desc.append(s)
                elif classifier == '@before':
                    desc.insert(0, s)

            for element in renderList(desc, markDownHelp):
                sec += element
            sec += nodes.literal_block(text=child['bare_usage'])
            for x in print_action_groups(child, nested_content + subContent, markDownHelp):
                sec += x

            for x in print_subcommands(child, nested_content + subContent, markDownHelp):
                sec += x

            subCommands += sec
        items.append(subCommands)

    return items


def ensureUniqueIDs(items):
    """
    If action groups are repeated, then links in the table of contents will
    just go to the first of the repeats. This may not be desirable, particularly
    in the case of subcommands where the option groups have different members.
    This function updates the title IDs by adding _repeatX, where X is a number
    so that the links are then unique.
    """
    s = set()
    for item in items:
        for n in item.traverse(descend=True, siblings=True, ascend=False):
            if isinstance(n, nodes.section):
                ids = n['ids']
                for idx, id in enumerate(ids):
                    if id not in s:
                        s.add(id)
                    else:
                        i = 1
                        while "{}_repeat{}".format(id, i) in s:
                            i += 1
                        ids[idx] = "{}_repeat{}".format(id, i)
                        s.add(ids[idx])
                n['ids'] = ids


class ArgParseDirective(Directive):
    has_content = True
    option_spec = dict(module=unchanged, func=unchanged, ref=unchanged,
                       prog=unchanged, path=unchanged, nodefault=flag,
                       nodefaultconst=flag, filename=unchanged,
                       manpage=unchanged, nosubcommands=unchanged, passparser=flag,
<<<<<<< HEAD
                       noepilog=unchanged, nodescription=unchanged)
=======
                       markdown=flag, markdownhelp=flag)
>>>>>>> 1a04f2fb

    def _construct_manpage_specific_structure(self, parser_info):
        """
        Construct a typical man page consisting of the following elements:
            NAME (automatically generated, out of our control)
            SYNOPSIS
            DESCRIPTION
            OPTIONS
            FILES
            SEE ALSO
            BUGS
        """
        items = []
        # SYNOPSIS section
        synopsis_section = nodes.section(
            '',
            nodes.title(text='Synopsis'),
            nodes.literal_block(text=parser_info["bare_usage"]),
            ids=['synopsis-section'])
        items.append(synopsis_section)
        # DESCRIPTION section
        if 'nodescription' not in self.options:
            description_section = nodes.section(
                '',
                nodes.title(text='Description'),
                nodes.paragraph(text=parser_info.get(
                    'description', parser_info.get(
                        'help', "undocumented").capitalize())),
                ids=['description-section'])
            nested_parse_with_titles(
                self.state, self.content, description_section)
            items.append(description_section)
        if parser_info.get('epilog') and 'noepilog' not in self.options:
            # TODO: do whatever sphinx does to understand ReST inside
            # docstrings magically imported from other places. The nested
            # parse method invoked above seem to be able to do this but
            # I haven't found a way to do it for arbitrary text
            if description_section:
                description_section += nodes.paragraph(
                    text=parser_info['epilog'])
            else:
                description_section = nodes.paragraph(
                    text=parser_info['epilog'])
                items.append(description_section)
        # OPTIONS section
        options_section = nodes.section(
            '',
            nodes.title(text='Options'),
            ids=['options-section'])
        if 'args' in parser_info:
            options_section += nodes.paragraph()
            options_section += nodes.subtitle(text='Positional arguments:')
            options_section += self._format_positional_arguments(parser_info)
        for action_group in parser_info['action_groups']:
            if 'options' in parser_info:
                options_section += nodes.paragraph()
                options_section += nodes.subtitle(text=action_group['title'])
                options_section += self._format_optional_arguments(action_group)

        # NOTE: we cannot generate NAME ourselves. It is generated by
        # docutils.writers.manpage
        # TODO: items.append(files)
        # TODO: items.append(see also)
        # TODO: items.append(bugs)

        if len(options_section.children) > 1:
            items.append(options_section)
        if 'nosubcommands' not in self.options:
            # SUBCOMMANDS section (non-standard)
            subcommands_section = nodes.section(
                '',
                nodes.title(text='Sub-Commands'),
                ids=['subcommands-section'])
            if 'children' in parser_info:
                subcommands_section += self._format_subcommands(parser_info)
            if len(subcommands_section) > 1:
                items.append(subcommands_section)
        if os.getenv("INCLUDE_DEBUG_SECTION"):
            import json
            # DEBUG section (non-standard)
            debug_section = nodes.section(
                '',
                nodes.title(text="Argparse + Sphinx Debugging"),
                nodes.literal_block(text=json.dumps(parser_info, indent='  ')),
                ids=['debug-section'])
            items.append(debug_section)
        return items

    def _format_positional_arguments(self, parser_info):
        assert 'args' in parser_info
        items = []
        for arg in parser_info['args']:
            arg_items = []
            if arg['help']:
                arg_items.append(nodes.paragraph(text=arg['help']))
            elif 'choices' not in arg:
                arg_items.append(nodes.paragraph(text='Undocumented'))
            if 'choices' in arg:
                arg_items.append(
                    nodes.paragraph(
                        text='Possible choices: ' + ', '.join(arg['choices'])))
            items.append(
                nodes.option_list_item(
                    '',
                    nodes.option_group(
                        '', nodes.option(
                            '', nodes.option_string(text=arg['metavar'])
                        )
                    ),
                    nodes.description('', *arg_items)))
        return nodes.option_list('', *items)

    def _format_optional_arguments(self, parser_info):
        assert 'options' in parser_info
        items = []
        for opt in parser_info['options']:
            names = []
            opt_items = []
            for name in opt['name']:
                option_declaration = [nodes.option_string(text=name)]
                if opt['default'] is not None \
                        and opt['default'] not in ['"==SUPPRESS=="', '==SUPPRESS==']:
                    option_declaration += nodes.option_argument(
                        '', text='=' + str(opt['default']))
                names.append(nodes.option('', *option_declaration))
            if opt['help']:
                opt_items.append(nodes.paragraph(text=opt['help']))
            elif 'choices' not in opt:
                opt_items.append(nodes.paragraph(text='Undocumented'))
            if 'choices' in opt:
                opt_items.append(
                    nodes.paragraph(
                        text='Possible choices: ' + ', '.join(opt['choices'])))
            items.append(
                nodes.option_list_item(
                    '', nodes.option_group('', *names),
                    nodes.description('', *opt_items)))
        return nodes.option_list('', *items)

    def _format_subcommands(self, parser_info):
        assert 'children' in parser_info
        items = []
        for subcmd in parser_info['children']:
            subcmd_items = []
            if subcmd['help']:
                subcmd_items.append(nodes.paragraph(text=subcmd['help']))
            else:
                subcmd_items.append(nodes.paragraph(text='Undocumented'))
            items.append(
                nodes.definition_list_item(
                    '',
                    nodes.term('', '', nodes.strong(
                        text=subcmd['bare_usage'])),
                    nodes.definition('', *subcmd_items)))
        return nodes.definition_list('', *items)

    def _nested_parse_paragraph(self, text):
        content = nodes.paragraph()
        self.state.nested_parse(StringList(text.split("\n")), 0, content)
        return content

    def run(self):
        if 'module' in self.options and 'func' in self.options:
            module_name = self.options['module']
            attr_name = self.options['func']
        elif 'ref' in self.options:
            _parts = self.options['ref'].split('.')
            module_name = '.'.join(_parts[0:-1])
            attr_name = _parts[-1]
        elif 'filename' in self.options and 'func' in self.options:
            mod = {}
            try:
                f = open(self.options['filename'])
            except IOError:
                # try open with abspath
                f = open(os.path.abspath(self.options['filename']))
            code = compile(f.read(), self.options['filename'], 'exec')
            exec(code, mod)
            attr_name = self.options['func']
            func = mod[attr_name]
        else:
            raise self.error(
                ':module: and :func: should be specified, or :ref:, or :filename: and :func:')

        # Skip this if we're dealing with a local file, since it obviously can't be imported
        if 'filename' not in self.options:
            try:
                mod = __import__(module_name, globals(), locals(), [attr_name])
            except:
                raise self.error('Failed to import "%s" from "%s"' % (attr_name, module_name))

            if not hasattr(mod, attr_name):
                raise self.error((
                    'Module "%s" has no attribute "%s"\n'
                    'Incorrect argparse :module: or :func: values?'
                ) % (module_name, attr_name))
            func = getattr(mod, attr_name)

        if isinstance(func, ArgumentParser):
            parser = func
        elif 'passparser' in self.options:
            parser = ArgumentParser()
            func(parser)
        else:
            parser = func()
        if 'path' not in self.options:
            self.options['path'] = ''
        path = str(self.options['path'])
        if 'prog' in self.options:
            parser.prog = self.options['prog']
        result = parse_parser(
            parser, skip_default_values='nodefault' in self.options, skip_default_const_values='nodefaultconst' in self.options)
        result = parser_navigate(result, path)
        if 'manpage' in self.options:
            return self._construct_manpage_specific_structure(result)

        # Handle nested content, where markdown needs to be preprocessed
        items = []
        nested_content = nodes.paragraph()
        if 'markdown' in self.options:
            items.extend(parseMarkDownBlock('\n'.join(self.content) + '\n'))
        else:
            self.state.nested_parse(
                self.content, self.content_offset, nested_content)
            nested_content = nested_content.children
        # add common content between
        for item in nested_content:
            if not isinstance(item, nodes.definition_list):
                items.append(item)
<<<<<<< HEAD
        if 'description' in result and 'nodescription' not in self.options:
            items.append(self._nested_parse_paragraph(result['description']))
        items.append(nodes.literal_block(text=result['usage']))
        items.append(print_command_args_and_opts(
            print_arg_list(result, nested_content),
            print_opt_list(result, nested_content),
            print_subcommand_list(result, nested_content)
        ))
        if 'epilog' in result and 'noepilog' not in self.options:
=======

        markDownHelp = False
        if 'markdownhelp' in self.options:
            markDownHelp = True
        if 'description' in result:
            if markDownHelp:
                items.extend(renderList([result['description']], True))
            else:
                items.append(self._nested_parse_paragraph(result['description']))
        items.append(nodes.literal_block(text=result['usage']))
        items.extend(print_action_groups(result, nested_content, markDownHelp))
        items.extend(print_subcommands(result, nested_content, markDownHelp))
        if 'epilog' in result:
>>>>>>> 1a04f2fb
            items.append(self._nested_parse_paragraph(result['epilog']))

        # Traverse the returned nodes, modifying the title IDs as necessary to avoid repeats
        ensureUniqueIDs(items)

        return items


def setup(app):
    app.add_directive('argparse', ArgParseDirective)<|MERGE_RESOLUTION|>--- conflicted
+++ resolved
@@ -235,11 +235,8 @@
                        prog=unchanged, path=unchanged, nodefault=flag,
                        nodefaultconst=flag, filename=unchanged,
                        manpage=unchanged, nosubcommands=unchanged, passparser=flag,
-<<<<<<< HEAD
-                       noepilog=unchanged, nodescription=unchanged)
-=======
+                       noepilog=unchanged, nodescription=unchanged,
                        markdown=flag, markdownhelp=flag)
->>>>>>> 1a04f2fb
 
     def _construct_manpage_specific_structure(self, parser_info):
         """
@@ -469,22 +466,11 @@
         for item in nested_content:
             if not isinstance(item, nodes.definition_list):
                 items.append(item)
-<<<<<<< HEAD
-        if 'description' in result and 'nodescription' not in self.options:
-            items.append(self._nested_parse_paragraph(result['description']))
-        items.append(nodes.literal_block(text=result['usage']))
-        items.append(print_command_args_and_opts(
-            print_arg_list(result, nested_content),
-            print_opt_list(result, nested_content),
-            print_subcommand_list(result, nested_content)
-        ))
-        if 'epilog' in result and 'noepilog' not in self.options:
-=======
 
         markDownHelp = False
         if 'markdownhelp' in self.options:
             markDownHelp = True
-        if 'description' in result:
+        if 'description' in result and 'nodescription' not in self.options:
             if markDownHelp:
                 items.extend(renderList([result['description']], True))
             else:
@@ -492,8 +478,7 @@
         items.append(nodes.literal_block(text=result['usage']))
         items.extend(print_action_groups(result, nested_content, markDownHelp))
         items.extend(print_subcommands(result, nested_content, markDownHelp))
-        if 'epilog' in result:
->>>>>>> 1a04f2fb
+        if 'epilog' in result and 'noepilog' not in self.options:
             items.append(self._nested_parse_paragraph(result['epilog']))
 
         # Traverse the returned nodes, modifying the title IDs as necessary to avoid repeats
